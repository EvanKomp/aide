"""Base classes for representing a protein sequence.
"""
from __future__ import annotations
import hashlib
from typing import Union, List, Iterable, Set, Dict


from aide.utils.alignment import biopython_align
from aide.base.labels import VariantLabel, VariantLabels
from aide.base.mutations import Mutation, MutationSet

class Variant:
    """A protein sequence with a unique identifier.
    
    Params
    ------
    sequence : Union[str, Variant]
        The sequence of the variant. If a Variant is passed, the sequence
        is interpreted as the parent sequence of the variant.
    mutations : Union[str, MutationSet, Mutation, None]
        The mutations that define the variant. If a string is passed, it
        will be parsed into a MutationSet.
    id : Union[str, None]
        The unique identifier of the variant. If None is passed, the id
        is computed as a hash of the sequence and mutations.
    labels : dict=None
        The labels of the variant. Must be of the form 
        {
            'name': Iterable of label names,
            'values': Iterable of label values,
            'round_idx': Iterable of round indices or int
        }
    round_putative : Union[int, None]
        The most recent round the variant was put up as a putative variant.
    round_experiment : Union[int, None]
        The round the variant selected for experiment.

    Attributes
    ----------
    base_sequence : str
        The sequence of the variant without mutations.
    parent : Variant or None
        The parent variant of the variant, if present. Immutable. 
    children : Set[Variant]
        The children variants of the variant. Immutable.
    mutations : MutationSet
        The mutations that define the variant.
    hash : int
        The hash of the variant. Determined by post mutation sequence.
    id : str
        The unique identifier of the variant. If none given, the id is
        computed as a hash of the sequence and mutations.
    mutatable : bool
        Whether the variant is mutatable. If False, the variant is
        immutable and cannot be mutated. Note that when a variant becomes
        a parent of another variant, it becomes immutaatable.
    labels : VariantLabels
        The labels of the variant.
    is_labelled : bool
        Whether the variant is labelled.
    round_added : int
        The round the variant was added to the database.
    round_putative : int
        The most recent round the variant was put up as a putative variant.
    round_experiment : int
        The round the variant selected for experiment.

    Methods
    -------
    cut_children()
        Remove the reference to all children.
    cut_parent()
        Remove the reference to the parent.
    add_label(self, name: str, value: float, round_idx: int=None)
        Add a label to the variant.
    add_labels(self, names: Iterable[str], values: Iterable[float], round_idx: int=None)
        Add multiple labels to the variant.
    remove_label(self, name: str, round_idx: int=None)
        Remove a label name from the variant.
    parse_mutations(other: Variant, expect_indels: bool=False, aggregate_indels: bool=False, **blast_params)
        Parse the mutations self and another variants. Be default, it is assumed there are no indels and the sequences are the same length.
        If expect_indels is True, the sequences are aligned and indels are parsed. This is not a perfect process, so it is recommended to
        keep track of mutations manually instead of try to parse them.
    is_descendant_of(other: Variant, only_parent: bool=False)
        Whether the variant is a descendant of another variant.
    is_ancestor_of(other: Variant, only_parent: bool=False)
        Whether the variant is an ancestor of another variant.
    propegate(mutations: Union[MutationSet, Mutation, str, None] = None, id: str = None)
        Create a new variant with the called variant as the parent.

    """
    def __init__(
        self,
        sequence: Union[None, str, Variant] = None,
        mutations: Union[None, str, MutationSet, Mutation] = None,
        id: Union[None, str] = None,
        mutatable: bool = True,
        labels: Dict = None,
        round_added: int=None,
        round_putative: Union[int, List[int]]=None,
        round_experiment: Union[int, List[int]]=None
    ):
        self._base_sequence = None
        self._parent = None
        self._id = id
        self._mutatable = mutatable
        self._children = {}
        self._round_added = None
        self._round_putative = []
        self._round_experiment = []

        if round_added is not None:
            self.round_added = round_added
        if round_putative is not None:
            if type(round_putative) == int:
                round_putative = [round_putative]
            self.round_putative = round_putative
        if round_experiment is not None:
            if type(round_experiment) == int:
                round_experiment = [round_experiment]
            self.round_experiment = round_experiment
        self.mutations = MutationSet()

        # we are going to keep track of a hidden variable that is a hash of the
        # mutations assigned to the variant. Since the string/output sequence of
        # a variant is defined dynamically based on the parent, a long line of
        # parantage could lead to suboptimal repeat computation. By keeping track
        # the mutation hash since the last time we called __str__, we can can check
        # if the mutations have changed and only recompute if they have. See __str__
        # below for more details.
        self._str = None
        self._mutation_hash_last_str_call = None

        # If we have just a sequence, we have our base sequence
        # if a parent was passed, the base sequnce comes from that
        if isinstance(sequence, str):
            self._base_sequence = sequence
        elif isinstance(sequence, Variant):
            self._parent = sequence
            sequence._add_child(self)
        else:
            raise ValueError('sequence must be a str or Variant')

        # any mutations passed need to be added
        if isinstance(mutations, Mutation):
            to_add = MutationSet([mutations])
        elif mutations is None:
            to_add = MutationSet()
        elif isinstance(mutations, MutationSet):
            to_add = mutations
        elif type(mutations) == str:
            to_add = MutationSet.from_string(mutations)
        else:
            raise ValueError('mutations must be a MutationSet, Mutation, or str')
        self.add_mutations(to_add)

        self._labels = VariantLabels()
        if labels is None:
            pass
        else:
            self.add_labels(**labels)

    @property
    def parent(self) -> Variant:
        """The parent variant of the variant, if present."""
        return self._parent

    @property
    def base_sequence(self) -> str:
        """The sequence of the variant without mutations."""
        if self._base_sequence is not None:
            return self._base_sequence
        else:
            return str(self.parent)

    @property
    def id(self) -> str:
        """The unique identifier of the variant."""
        if self._id is None:
            return str(hash(self))
        else:
            return self._id

    @property
    def children(self) -> Set[Variant]:
        """The children variants of the variant."""
        return self._children
    
    def _add_child(self, child: Variant):
        """Add a child to the variant.
        
        Params
        ------
        child : Variant
            The child variant to add.
        """
        self._children[id(child)] = child

    def _remove_child(self, child: Variant):
        self._children.pop(id(child))

    def cut_children(self):
        """Remove the reference to all children.
        """
        for child in list(self.children.values()):
            child.cut_parent()

    def cut_parent(self):
        if self.parent is not None:
            parent_sequence = str(self.parent)
            self.parent._remove_child(self)
            self._parent = None
            self._base_sequence = parent_sequence
        else:
            raise ValueError('Cannot cut parent of a variant without a parent.')

    @property
    def mutatable(self) -> bool:
        return len(self.children) == 0 and self._mutatable
    
    @property
    def labels(self) -> VariantLabel:
        return self._labels
    
    def has_labels(self, name: Union[str, Iterable[str]]=None, round_idx: int=None) -> bool:
        """Whether the variant has a label.
        
        Params
        ------
        name : Union[str, Iterable[str]]=None
            The name/s of the labels that the variant must have at least one of.
            if None, the variant must have at least one label of any name
        round_idx : int
            The round the label was measured.
        
        Returns
        -------
        bool
            Whether the variant has the label.
        """
        return self.labels.has_labels(name, round_idx=round_idx)

    @property
    def round_added(self) -> int:
        return self._round_added
    
    @round_added.setter
    def round_added(self, round_added: int):
        self._round_added = int(round_added)

    @property
    def round_putative(self) -> List[int]:
        return self._round_putative
    
    def add_round_putative(self, round_putative: int):
        if round_putative not in self.round_putative:
            self.round_putative.append(round_putative)

    @round_putative.setter
    def round_putative(self, round_putative: List[int]):
        self._round_putative = round_putative
        
    @property
    def round_experiment(self) -> List[int]:
        return self._round_experiment
    
    @round_experiment.setter
    def round_experiment(self, round_experiment: List[int]):
        self._round_experiment = round_experiment

    def add_round_experiment(self, round_experiment: int):
        if round_experiment not in self.round_experiment:
            self.round_experiment.append(round_experiment)

    def add_labels(self, names: Iterable[str], values: Iterable[float], round_idx: Union[int, List[int]]=None):
        """Add multiple labels to the variant.
        
        Params
        ------
        names : Union[str, Iterable[str]]
            The names of the labels.
        values : Union[float, Iterable[float]]
            The values of the labels.
        round_idx : Union[int, List[int]]=None
            The round the label was measured.
        """
        if type(names) == str:
            names = [names]
        if not hasattr(values, '__iter__'):
            values = [values]
        if not hasattr(round_idx, '__iter__'):
            round_idx = [round_idx] * len(names)
        labels = [VariantLabel(variant_id=self.id, name=name, value=value, round_idx=rix) for name, value, rix in zip(names, values, round_idx)]
        for label in labels:
            if not label.variant_id == self.id:
                raise ValueError('Cannot add label with different variant_id.')
        self.labels.add_labels(labels)

    def get_label_df(self):
        """Get a dataframe of the labels.
        """
        return self.labels.df
    
    def get_label_values(self, label_name: str, round_idx: Union[int, Iterable[int]]=None) -> List[float]:
        """Get the values of a label, eg a list of numbers.
        
        Params
        ------
        label_name : str
            The name of the label to retrieve values for
        round_idx : Union[int, Iterable[int]]=None 
            The round the label was measured.
        """
        return self.labels.get_values(label_name, round_idx=round_idx)


    def remove_labels(self, names: Union[str, Iterable[str]], round_idx: int=None):
        """Remove multiple labels from the variant.
        
        Params
        ------
        names : Union[str, Iterable[str]]
            The names of the labels.
        round_idx : int
            The round the label was measured.
        """
        if type(names) == str:
            names = [names]
        # first we need to get the labels that match the query
        to_remove = self.labels.select(name=names, round_idx=round_idx)
        # then we need to remove them
        self.labels.remove_labels(to_remove)
                   
    def __repr__(self):
        return f'Variant(id={self.id}, label={self.labels})'

    def __str__(self):
        # if we have never called this before we need to bite the bullet
        if self._str is None:
            recompute = True
        # otherwise, we only need to recompute if mutations have changed
        else:
            if self._mutation_hash_last_str_call != hash(self.mutations):
                recompute = True
            else:
                recompute = False

        if recompute:
            self._str = self.mutations.get_variant_str(self)
            self._mutation_hash_last_str_call = hash(self.mutations)
        return self._str
    
    def __hash__(self):
        m = hashlib.md5()
        if self._id is not None:
            string = self._id
        else:
            string = str(self)
        m.update(string.encode('utf-8'))
        return int(m.hexdigest(), 16)
    
    def __eq__(self, other: Variant):
        return str(self) == str(other)
    
    def __neq__(self, other: Variant):
        return str(self) != str(other)
    
    def __contains__(self, mutation: Mutation):
        return mutation in self.mutations
    
    def __len__(self):
        return len(str(self))
    
    def add_mutations(self, mutations: Union[MutationSet, Mutation]):
        """Add mutations to the variant.
        
        Params
        ------
        mutations : Union[MutationSet, Mutation]
            The mutations to add to the variant.
        """
        # check that the sequence is mutatable
        # if it has children, messing up with the sequence by adding mutations
        # will mess up the children. Does not make sense anyway, this sequence is set/
        if not self.mutatable:
            raise ValueError('Cannot mutate a variant with children.')

        # first convert to MutationSet
        if isinstance(mutations, Mutation):
            mutations = MutationSet([mutations])
        elif isinstance(mutations, MutationSet):
            pass
        else:
            raise ValueError('mutations must be a MutationSet or Mutation')
        
        new_mutations = self.mutations | mutations
        new_mutations._check_validity(self)
        self.mutations = new_mutations

    def parse_mutations(self, other: Variant, expect_indels: bool=False, aggregate_indels: bool=False, **blast_params):
        """Parse the mutations between two variants.
        
        Params
        ------
        other : Variant
            The other variant to parse.
        expect_indels : bool
            Whether to expect indels or not. If not, sequences must be same length and are compared position wise.
        aggregate_indels : bool
            Whether to aggregate any indels into a single event. Eg. if there is a deletion of 2 AAs, next to eachother
            in the sequence, the deletion will be aggregated into a single event.
        """
        if expect_indels:
            query, subject, score, begin, end = biopython_align(str(self), str(other), **blast_params)
        else:
            if len(self) != len(other):
                raise ValueError('The sequences must be the same length if expect_indels is False.')
            else:
                query = str(self)
                subject = str(other)

        mutations = []
        pos1 = 0  # Position counter for seq1
        order = 0 # Order counter for insertions
        
        for s1, s2 in zip(query, subject):
            mutation_str = ""
            # always reset order if not an insertion
            if s1 != '-':
                order = 0

            if s1 != '-' and s2 != '-':
                if s1 != s2:
                    mutation_str = f"{s1}{pos1}{s2}"
                    pos1 += 1
                else:
                    pos1 += 1
            elif s1 == '-':
                mutation_str = f"{order}>{pos1}{s2}"
                order += 1
            elif s2 == '-':
                mutation_str = f"{s1}{pos1}-"
                pos1 += 1

            if mutation_str:
                mutation = Mutation.from_string(mutation_str, zero_indexed=True)
                mutations.append(mutation)

        mutationset = MutationSet(mutations, aggregate_indels=aggregate_indels)
        return mutationset
                
    def is_descendant_of(self, other: Variant, only_parent: bool=False):
        """Whether the variant is a descendant of another variant.
        
        Params
        ------
        other : Variant
            The other variant.
        only_parent : bool
            Whether to only check the parent variant.
        
        Returns
        -------
        bool
            Whether the variant is a descendant of the other variant.
        """
        if only_parent:
            return self.parent == other
        else:
            current = self
            while current.parent is not None:
                if current.parent == other:
                    return True
                current = current.parent
            return False
        
    def is_ancestor_of(self, other: Variant, only_parent: bool=False):
        """Whether the variant is an ancestor of another variant.
        
        Params
        ------
        other : Variant
            The other variant.
        only_parent : bool
            Whether to only check the parent variant.
        
        Returns
        -------
        bool
            Whether the variant is an ancestor of the other variant.
        """
        return other.is_descendant_of(self, only_parent=only_parent)
    
    def propegate(self, mutations: Union[MutationSet, Mutation, str, None] = None, id: str = None):
        """Create a new variant with the called variant as the parent.
        
        Params
        ------
        mutations : Union[MutationSet, Mutation]
            The mutations to propegate.
        """
        child = Variant(self, mutations=mutations, id=id)
        return child

    
<<<<<<< HEAD
@dataclass(frozen=True, eq=True)
class Mutation:
    """A single mutation.
    
    Params
    ------
    position : int
        The position of the mutation.
    ref : str
        The reference amino acid.
    alt : str
        The alternate amino acid.
    order : int, default None
        For insertions, specify the order of the insertions when other insertions occur at the same position.
    """
    position: int
    ref: str
    alt: str
    order: int=0

    def __repr__(self):
        return f'Mutation({str(self)})'

    @property
    def initial_width(self):
        """The width of the mutation before accounting for indels."""
        return len(self.ref)
    
    @property
    def is_insertion(self):
        """Whether the mutation is an insertion."""
        return self.ref == ''

    @property
    def is_deletion(self):
        """Whether the mutation is a deletion."""
        return self.alt == '-'

    def _check_validity(self, variant: Variant):
        if self.is_insertion and self.position > len(variant):
            raise ValueError('Insertions are applied before the position, but the position is greater than the length of the sequence.')

        elif variant.base_sequence[self.position:self.position + self.initial_width] != self.ref:
            raise ValueError('The reference amino acid does not match the parent sequence.')
    
    @staticmethod
    def _parse_mutation_string(string):
        """Parse a mutation string into a mutation.
        
        Params
        ------
        string : str
            The mutation string in the form of '<ref><pos: int><alt>'.
        
        Returns
        -------
        Mutation
            The mutation object.
        """
        # need regular expressions to parse the mutation
        # examples of ref, pos, and alt:
        # A2M -> A, 2, M
        # A2[MV] -> A, 2, MV
        # A2- -> A, 2, -
        # [AV]2[--] -> AV, 2, --
        # >2V -> '', 2, V (insertion)
        # 0>2V -> '', 2, V (insertion with order, eg. this insertion is to the left of 1>2M)
        pattern = r'(?P<order>\d+>)?(?P<ref>\[?[A-Z>]+\]?)?(?P<pos>\d+)(?P<alt>\[?[A-Z-]+\]?)'
        match = re.match(pattern, string)

        if match:
            # Extracting matched groups
            order = match.group('order')
            if order:
                order = int(order[:-1])  # Remove '>' and convert to int
            ref = match.group('ref')
            if ref:
                ref = ref.replace('[', '').replace(']', '')
            else:
                ref = ''
            pos = int(match.group('pos'))
            alt = match.group('alt').replace('[', '').replace(']', '')

            if ref == '>':
                ref = ''
            if order is None:
                order = 0

            return ref, pos, alt, order
        else:
            raise ValueError(f"Invalid mutation string: {string}")


    @classmethod
    def from_string(cls, mutation: str, zero_indexed: bool=False):
        """Create a mutation from a string.
        
        Params
        ------
        mutation : str
            The mutation string in the form of '<ref><pos: int><alt>'.
        zero_indexed : bool
            Whether the position is zero indexed or not.
        
        Returns
        -------
        Mutation
            The mutation object.
        """
        ref, pos, alt, order = cls._parse_mutation_string(mutation)
        if not zero_indexed:
            pos -= 1

        if not pos >= 0:
            raise ValueError('The position must be greater than or equal to 0.')
        return cls(pos, ref, alt, order)
    
    def __str__(self):
        if len(self.ref) == 1:
            ref = self.ref
        elif self.ref == '':
            ref = f'{self.order}>'
        else:
            ref = f'[{self.ref}]'
        if len(self.alt) == 1:
            alt = self.alt
        else:
            alt = f'[{self.alt}]'
        return f'{ref}{self.position}{alt}'

    @staticmethod
    def _remove_gaps(sequence):
        """Remove gaps from a sequence.
        
        Params
        ------
        sequence : str
            The sequence to remove gaps from.
        
        Returns
        -------
        str
            The sequence without gaps.
        """
        return sequence.replace('-', '')

    def _get_variant_base_list(self, variant: Variant):
        """Convert the sequence of the variant into a list with the correct positions.
        
        This is a little bid hard when the reference in the mutation is multiple amino acids.
        Eg. [AM]1V. We need to keep AM together to replace it, but also we don't want to shift
        the other positions. So we need to add 'gaps' to the sequence to keep the positions
        """
        if self.initial_width == 1:
            return list(str(variant))
        else:
            # must keep the width together and append gaps
            # eg. for sequence AMV, and mutation [AM]0V -> ['AM', '-', 'V']
            output = []
            last_mutation_excess = None
            for i, aa in enumerate(variant.base_sequence):
                if i == self.position:
                    if self.initial_width > 1:
                        output.append(self.ref)
                    else:
                        output.append(aa)
                    output.extend(['-'] * (self.initial_width - 1))
                    last_mutation_excess = self.initial_width - 1
                elif last_mutation_excess is not None and last_mutation_excess > 0:
                    # here, we appended a mutation that was bigger than 1, so we need to
                    # not double count AAs in the sequence
                    last_mutation_excess -= 1
                else:
                    output.append(aa)
            return output  

    def _update_variant_list(self, aa_list: List[str]):
        """Update a list of amino acids by the mutation.
        """
        if not self.is_insertion:
            aa_list[self.position] = self.alt
        else:
            # check if we are at the end of the sequence
            if self.position == len(aa_list):
                aa_list.append(self.alt)
            else:
                # insert before what is there
                aa_list[self.position] = self.alt + aa_list[self.position]

    def get_variant_str(self, variant: Variant):
        """Parse the protein sequence after the mutation has been applied.

        Params
        ------
        variant : Variant
            The variant to parse.
        """
        # check the variant against the sequence
        self._check_validity(variant)

        aa_list = self._get_variant_base_list(variant)
        self._update_variant_list(aa_list)
        output_seq = ''.join(aa_list)
        output_seq = self._remove_gaps(output_seq)
        return output_seq
    
class MutationSet(MutableSet, Hashable):
    """A set of mutations.
    
    Params
    ------
    mutations : List[Mutation]
        The list of mutations.
    """
    __hash__ = MutableSet._hash

    def __init__(self, mutations: Iterable[Mutation]=None, aggregate_indels: bool=False):
        if mutations is None:
            mutations = []
        mutations = list(mutations)

        # check the correct type
        for mutation in mutations:
            if not isinstance(mutation, Mutation):
                raise ValueError('mutations must be a list of Mutation objects.')  
        
        mutation_set = set(mutations)
        # check than non of the positions overlap
        self._check_unique_mutation_positions(mutation_set)
        self.mutations = mutation_set

        if aggregate_indels:
            self._aggregate_indels()  

    def __repr__(self):
        return f'MutationSet({self.mutations})'
    
    def __str__(self):
        mutations = sorted(list(self.mutations), key=lambda x: (x.position, x.order))
        return ';'.join([str(mutation) for mutation in mutations])

    @staticmethod
    def _check_unique_mutation_positions(mutations: Iterable[Mutation]):
        positions = [mutation.position for mutation in mutations if not mutation.is_insertion]
        insertion_positions = [mutation.position for mutation in mutations if mutation.is_insertion]
        # some mutations are multiple wide, so we must add those positions
        for mutation in mutations:
            if mutation.initial_width > 1:
                positions.extend(range(mutation.position + 1, mutation.position + mutation.initial_width))
                # also check if no insertion lives inside here
                for i in range(mutation.position + 1, mutation.position + mutation.initial_width):
                    if i in insertion_positions:
                        raise ValueError('Cannot have an insertion inside a multi AA mutation.')

        if not len(set(positions)) == len(positions):
            raise ValueError('The mutation positions must be unique, but some are applied to the same position.')
        
        # now look at insertions
        insertion_mutations = {}
        for mutation in mutations:
            if mutation.is_insertion:
                if mutation.position not in insertion_mutations:
                    insertion_mutations[mutation.position] = []
                insertion_mutations[mutation.position].append(mutation)
        # if any insertions occur at the same position, they must have an order
        for _, insertion_list in insertion_mutations.items():
            if len(insertion_list) > 1:
                orders = [m.order for m in insertion_list]
                if len(set(orders)) != len(orders):
                    raise ValueError('If multiple insertions occur at the same position, they must have a unique order.')

    def _aggregate_indels(self):
        # if insertions are next to insertions or deletions are next to deletions, we can aggregate them
        # into single larger events
        sorted_by_position = sorted(list(self.mutations), key=lambda x: (x.position, x.order))
        print(sorted_by_position)
        current_aggregate = None
        aggregated_mutations = []

        for mutation in sorted_by_position:
            if current_aggregate is None:
                current_aggregate = mutation
                continue

            # check if we are adjacent and of the same type
            if mutation.position == current_aggregate.position:
                # if this is true and we passed the init checks, then these are both insertions
                # we are on the correct order, so we can jsut append the insertion
                current_aggregate = Mutation(ref=current_aggregate.ref, alt=current_aggregate.alt + mutation.alt, position=current_aggregate.position, order=current_aggregate.order)
            elif mutation.position == current_aggregate.position + current_aggregate.initial_width:
                # these are adjacent, now check if they are both deletions
                if current_aggregate.alt.endswith('-') and mutation.is_deletion:
                    current_aggregate = Mutation(ref=current_aggregate.ref + mutation.ref, alt=current_aggregate.alt, position=current_aggregate.position, order=current_aggregate.order)
                    # this should update initial with too so that we catch the next deletion
                else:
                    # not a deletion, so we can't aggregate
                    aggregated_mutations.append(current_aggregate)
                    current_aggregate = mutation
            else:
                # not adjacent, so we can't aggregate
                aggregated_mutations.append(current_aggregate)
                current_aggregate = mutation
        if current_aggregate is not None:
            aggregated_mutations.append(current_aggregate)
        self.mutations = set(aggregated_mutations)

    # MutableSet methods
    def __contains__(self, mutation: Mutation):
        return mutation in self.mutations
    
    def __iter__(self):
        return iter(self.mutations)
    
    def __len__(self):
        return len(self.mutations)
    
    def add(self, mutation: Mutation):
        putative_set = self.mutations | {mutation}
        self._check_unique_mutation_positions(putative_set)

        self.mutations.add(mutation)

    def discard(self, mutation: Mutation):
        self.mutations.discard(mutation)

    @property
    def position_map(self):
        """A map of positions in a sequence to mutations."""
        return {m.position: m for m in self.mutations}
    
    @property
    def positions(self):
        """The positions of the mutations."""
        return set([mutation.position for mutation in self.mutations])

    @classmethod
    def from_string(cls, mutations: Union[str, List[str]], zero_indexed: bool=False):
        """Create a mutation set from a string or list of strings.
        
        Params
        ------
        mutations : Union[str, List[str]]
            The mutation string or list of mutation strings.
            If a single string, the mutations are separated by semicolons.
        zero_indexed : bool
            Whether the position is zero indexed or not.
        """
        if isinstance(mutations, str):
            mutations = mutations.split(';')
        return cls([Mutation.from_string(mutation, zero_indexed) for mutation in mutations])
    
    def _check_validity(self, variant: Variant):
        """Check that the mutations are valid for the variant.
        
        Params
        ------
        variant : Variant
            The variant to check.
        """
        for mutation in self.mutations:
            mutation._check_validity(variant)

    def _get_variant_base_list(self, variant: Variant):
        """Convert the sequence of the variant into a list with the correct positions.
        
        This is a little bid hard when the reference in a mutation is multiple amino acids.
        Eg. [AM]1V. We need to keep AM together to replace it, but also we don't want to shift
        the other positions. So we need to add 'gaps' to the sequence to keep the positions
        """
        # we must loop through each mutation and keep multiple AA references together
        # eg. for sequence AMV, and mutation [AM]0V -> ['AM', '-', 'V']
        position_map = self.position_map
        output = []
        last_mutation_excess = None
        for i, aa in enumerate(variant.base_sequence):
            if i in position_map:
                mutation = position_map[i]
                if mutation.initial_width > 1:
                    output.append(mutation.ref)
                else:
                    output.append(aa)
                output.extend(['-'] * (mutation.initial_width - 1))
                last_mutation_excess = mutation.initial_width - 1
            elif last_mutation_excess is not None and last_mutation_excess > 0:
                # here, we appended a mutation that was bigger than 1, so we need to
                # not double count AAs in the sequence
                last_mutation_excess -= 1
            else:
                output.append(aa)
        return output

    def get_variant_str(self, variant: Variant):
        """Parse the protein sequence after the mutation has been applied.

        Params
        ------
        variant : Variant
            The variant to parse.
        """
        if variant.mutations == self:
            # in this case we ran the check wehn we assigned it already, no need to
            # do it again
            pass
        else:
            self._check_validity(variant)
        
        aa_list = self._get_variant_base_list(variant)
        # start with non insertions
        for mutation in self.mutations:
            if not mutation.is_insertion:
                mutation._update_variant_list(aa_list)

        # now do insertions
        # mutation update list will add the mutation by looking at what is currently in
        # the position and PREprending the mutation
        # thus if multiple insertions happen at the same position, we need to go in reverse order
        # we should have already checked that there are orders for these mutations
        insertion_mutations = {}
        for mutation in self.mutations:
            if mutation.is_insertion:
                if mutation.position not in insertion_mutations:
                    insertion_mutations[mutation.position] = []
                insertion_mutations[mutation.position].append(mutation)
        for _, mutations in insertion_mutations.items():
            mutations = sorted(mutations, key=lambda x: x.order)
            for mutation in mutations[::-1]:
                mutation._update_variant_list(aa_list)

        output_seq = ''.join(aa_list)
        output_seq = Mutation._remove_gaps(output_seq)
        return output_seq
=======
>>>>>>> 6afaac32
        

    



        

        
        
        
        <|MERGE_RESOLUTION|>--- conflicted
+++ resolved
@@ -503,440 +503,6 @@
         return child
 
     
-<<<<<<< HEAD
-@dataclass(frozen=True, eq=True)
-class Mutation:
-    """A single mutation.
-    
-    Params
-    ------
-    position : int
-        The position of the mutation.
-    ref : str
-        The reference amino acid.
-    alt : str
-        The alternate amino acid.
-    order : int, default None
-        For insertions, specify the order of the insertions when other insertions occur at the same position.
-    """
-    position: int
-    ref: str
-    alt: str
-    order: int=0
-
-    def __repr__(self):
-        return f'Mutation({str(self)})'
-
-    @property
-    def initial_width(self):
-        """The width of the mutation before accounting for indels."""
-        return len(self.ref)
-    
-    @property
-    def is_insertion(self):
-        """Whether the mutation is an insertion."""
-        return self.ref == ''
-
-    @property
-    def is_deletion(self):
-        """Whether the mutation is a deletion."""
-        return self.alt == '-'
-
-    def _check_validity(self, variant: Variant):
-        if self.is_insertion and self.position > len(variant):
-            raise ValueError('Insertions are applied before the position, but the position is greater than the length of the sequence.')
-
-        elif variant.base_sequence[self.position:self.position + self.initial_width] != self.ref:
-            raise ValueError('The reference amino acid does not match the parent sequence.')
-    
-    @staticmethod
-    def _parse_mutation_string(string):
-        """Parse a mutation string into a mutation.
-        
-        Params
-        ------
-        string : str
-            The mutation string in the form of '<ref><pos: int><alt>'.
-        
-        Returns
-        -------
-        Mutation
-            The mutation object.
-        """
-        # need regular expressions to parse the mutation
-        # examples of ref, pos, and alt:
-        # A2M -> A, 2, M
-        # A2[MV] -> A, 2, MV
-        # A2- -> A, 2, -
-        # [AV]2[--] -> AV, 2, --
-        # >2V -> '', 2, V (insertion)
-        # 0>2V -> '', 2, V (insertion with order, eg. this insertion is to the left of 1>2M)
-        pattern = r'(?P<order>\d+>)?(?P<ref>\[?[A-Z>]+\]?)?(?P<pos>\d+)(?P<alt>\[?[A-Z-]+\]?)'
-        match = re.match(pattern, string)
-
-        if match:
-            # Extracting matched groups
-            order = match.group('order')
-            if order:
-                order = int(order[:-1])  # Remove '>' and convert to int
-            ref = match.group('ref')
-            if ref:
-                ref = ref.replace('[', '').replace(']', '')
-            else:
-                ref = ''
-            pos = int(match.group('pos'))
-            alt = match.group('alt').replace('[', '').replace(']', '')
-
-            if ref == '>':
-                ref = ''
-            if order is None:
-                order = 0
-
-            return ref, pos, alt, order
-        else:
-            raise ValueError(f"Invalid mutation string: {string}")
-
-
-    @classmethod
-    def from_string(cls, mutation: str, zero_indexed: bool=False):
-        """Create a mutation from a string.
-        
-        Params
-        ------
-        mutation : str
-            The mutation string in the form of '<ref><pos: int><alt>'.
-        zero_indexed : bool
-            Whether the position is zero indexed or not.
-        
-        Returns
-        -------
-        Mutation
-            The mutation object.
-        """
-        ref, pos, alt, order = cls._parse_mutation_string(mutation)
-        if not zero_indexed:
-            pos -= 1
-
-        if not pos >= 0:
-            raise ValueError('The position must be greater than or equal to 0.')
-        return cls(pos, ref, alt, order)
-    
-    def __str__(self):
-        if len(self.ref) == 1:
-            ref = self.ref
-        elif self.ref == '':
-            ref = f'{self.order}>'
-        else:
-            ref = f'[{self.ref}]'
-        if len(self.alt) == 1:
-            alt = self.alt
-        else:
-            alt = f'[{self.alt}]'
-        return f'{ref}{self.position}{alt}'
-
-    @staticmethod
-    def _remove_gaps(sequence):
-        """Remove gaps from a sequence.
-        
-        Params
-        ------
-        sequence : str
-            The sequence to remove gaps from.
-        
-        Returns
-        -------
-        str
-            The sequence without gaps.
-        """
-        return sequence.replace('-', '')
-
-    def _get_variant_base_list(self, variant: Variant):
-        """Convert the sequence of the variant into a list with the correct positions.
-        
-        This is a little bid hard when the reference in the mutation is multiple amino acids.
-        Eg. [AM]1V. We need to keep AM together to replace it, but also we don't want to shift
-        the other positions. So we need to add 'gaps' to the sequence to keep the positions
-        """
-        if self.initial_width == 1:
-            return list(str(variant))
-        else:
-            # must keep the width together and append gaps
-            # eg. for sequence AMV, and mutation [AM]0V -> ['AM', '-', 'V']
-            output = []
-            last_mutation_excess = None
-            for i, aa in enumerate(variant.base_sequence):
-                if i == self.position:
-                    if self.initial_width > 1:
-                        output.append(self.ref)
-                    else:
-                        output.append(aa)
-                    output.extend(['-'] * (self.initial_width - 1))
-                    last_mutation_excess = self.initial_width - 1
-                elif last_mutation_excess is not None and last_mutation_excess > 0:
-                    # here, we appended a mutation that was bigger than 1, so we need to
-                    # not double count AAs in the sequence
-                    last_mutation_excess -= 1
-                else:
-                    output.append(aa)
-            return output  
-
-    def _update_variant_list(self, aa_list: List[str]):
-        """Update a list of amino acids by the mutation.
-        """
-        if not self.is_insertion:
-            aa_list[self.position] = self.alt
-        else:
-            # check if we are at the end of the sequence
-            if self.position == len(aa_list):
-                aa_list.append(self.alt)
-            else:
-                # insert before what is there
-                aa_list[self.position] = self.alt + aa_list[self.position]
-
-    def get_variant_str(self, variant: Variant):
-        """Parse the protein sequence after the mutation has been applied.
-
-        Params
-        ------
-        variant : Variant
-            The variant to parse.
-        """
-        # check the variant against the sequence
-        self._check_validity(variant)
-
-        aa_list = self._get_variant_base_list(variant)
-        self._update_variant_list(aa_list)
-        output_seq = ''.join(aa_list)
-        output_seq = self._remove_gaps(output_seq)
-        return output_seq
-    
-class MutationSet(MutableSet, Hashable):
-    """A set of mutations.
-    
-    Params
-    ------
-    mutations : List[Mutation]
-        The list of mutations.
-    """
-    __hash__ = MutableSet._hash
-
-    def __init__(self, mutations: Iterable[Mutation]=None, aggregate_indels: bool=False):
-        if mutations is None:
-            mutations = []
-        mutations = list(mutations)
-
-        # check the correct type
-        for mutation in mutations:
-            if not isinstance(mutation, Mutation):
-                raise ValueError('mutations must be a list of Mutation objects.')  
-        
-        mutation_set = set(mutations)
-        # check than non of the positions overlap
-        self._check_unique_mutation_positions(mutation_set)
-        self.mutations = mutation_set
-
-        if aggregate_indels:
-            self._aggregate_indels()  
-
-    def __repr__(self):
-        return f'MutationSet({self.mutations})'
-    
-    def __str__(self):
-        mutations = sorted(list(self.mutations), key=lambda x: (x.position, x.order))
-        return ';'.join([str(mutation) for mutation in mutations])
-
-    @staticmethod
-    def _check_unique_mutation_positions(mutations: Iterable[Mutation]):
-        positions = [mutation.position for mutation in mutations if not mutation.is_insertion]
-        insertion_positions = [mutation.position for mutation in mutations if mutation.is_insertion]
-        # some mutations are multiple wide, so we must add those positions
-        for mutation in mutations:
-            if mutation.initial_width > 1:
-                positions.extend(range(mutation.position + 1, mutation.position + mutation.initial_width))
-                # also check if no insertion lives inside here
-                for i in range(mutation.position + 1, mutation.position + mutation.initial_width):
-                    if i in insertion_positions:
-                        raise ValueError('Cannot have an insertion inside a multi AA mutation.')
-
-        if not len(set(positions)) == len(positions):
-            raise ValueError('The mutation positions must be unique, but some are applied to the same position.')
-        
-        # now look at insertions
-        insertion_mutations = {}
-        for mutation in mutations:
-            if mutation.is_insertion:
-                if mutation.position not in insertion_mutations:
-                    insertion_mutations[mutation.position] = []
-                insertion_mutations[mutation.position].append(mutation)
-        # if any insertions occur at the same position, they must have an order
-        for _, insertion_list in insertion_mutations.items():
-            if len(insertion_list) > 1:
-                orders = [m.order for m in insertion_list]
-                if len(set(orders)) != len(orders):
-                    raise ValueError('If multiple insertions occur at the same position, they must have a unique order.')
-
-    def _aggregate_indels(self):
-        # if insertions are next to insertions or deletions are next to deletions, we can aggregate them
-        # into single larger events
-        sorted_by_position = sorted(list(self.mutations), key=lambda x: (x.position, x.order))
-        print(sorted_by_position)
-        current_aggregate = None
-        aggregated_mutations = []
-
-        for mutation in sorted_by_position:
-            if current_aggregate is None:
-                current_aggregate = mutation
-                continue
-
-            # check if we are adjacent and of the same type
-            if mutation.position == current_aggregate.position:
-                # if this is true and we passed the init checks, then these are both insertions
-                # we are on the correct order, so we can jsut append the insertion
-                current_aggregate = Mutation(ref=current_aggregate.ref, alt=current_aggregate.alt + mutation.alt, position=current_aggregate.position, order=current_aggregate.order)
-            elif mutation.position == current_aggregate.position + current_aggregate.initial_width:
-                # these are adjacent, now check if they are both deletions
-                if current_aggregate.alt.endswith('-') and mutation.is_deletion:
-                    current_aggregate = Mutation(ref=current_aggregate.ref + mutation.ref, alt=current_aggregate.alt, position=current_aggregate.position, order=current_aggregate.order)
-                    # this should update initial with too so that we catch the next deletion
-                else:
-                    # not a deletion, so we can't aggregate
-                    aggregated_mutations.append(current_aggregate)
-                    current_aggregate = mutation
-            else:
-                # not adjacent, so we can't aggregate
-                aggregated_mutations.append(current_aggregate)
-                current_aggregate = mutation
-        if current_aggregate is not None:
-            aggregated_mutations.append(current_aggregate)
-        self.mutations = set(aggregated_mutations)
-
-    # MutableSet methods
-    def __contains__(self, mutation: Mutation):
-        return mutation in self.mutations
-    
-    def __iter__(self):
-        return iter(self.mutations)
-    
-    def __len__(self):
-        return len(self.mutations)
-    
-    def add(self, mutation: Mutation):
-        putative_set = self.mutations | {mutation}
-        self._check_unique_mutation_positions(putative_set)
-
-        self.mutations.add(mutation)
-
-    def discard(self, mutation: Mutation):
-        self.mutations.discard(mutation)
-
-    @property
-    def position_map(self):
-        """A map of positions in a sequence to mutations."""
-        return {m.position: m for m in self.mutations}
-    
-    @property
-    def positions(self):
-        """The positions of the mutations."""
-        return set([mutation.position for mutation in self.mutations])
-
-    @classmethod
-    def from_string(cls, mutations: Union[str, List[str]], zero_indexed: bool=False):
-        """Create a mutation set from a string or list of strings.
-        
-        Params
-        ------
-        mutations : Union[str, List[str]]
-            The mutation string or list of mutation strings.
-            If a single string, the mutations are separated by semicolons.
-        zero_indexed : bool
-            Whether the position is zero indexed or not.
-        """
-        if isinstance(mutations, str):
-            mutations = mutations.split(';')
-        return cls([Mutation.from_string(mutation, zero_indexed) for mutation in mutations])
-    
-    def _check_validity(self, variant: Variant):
-        """Check that the mutations are valid for the variant.
-        
-        Params
-        ------
-        variant : Variant
-            The variant to check.
-        """
-        for mutation in self.mutations:
-            mutation._check_validity(variant)
-
-    def _get_variant_base_list(self, variant: Variant):
-        """Convert the sequence of the variant into a list with the correct positions.
-        
-        This is a little bid hard when the reference in a mutation is multiple amino acids.
-        Eg. [AM]1V. We need to keep AM together to replace it, but also we don't want to shift
-        the other positions. So we need to add 'gaps' to the sequence to keep the positions
-        """
-        # we must loop through each mutation and keep multiple AA references together
-        # eg. for sequence AMV, and mutation [AM]0V -> ['AM', '-', 'V']
-        position_map = self.position_map
-        output = []
-        last_mutation_excess = None
-        for i, aa in enumerate(variant.base_sequence):
-            if i in position_map:
-                mutation = position_map[i]
-                if mutation.initial_width > 1:
-                    output.append(mutation.ref)
-                else:
-                    output.append(aa)
-                output.extend(['-'] * (mutation.initial_width - 1))
-                last_mutation_excess = mutation.initial_width - 1
-            elif last_mutation_excess is not None and last_mutation_excess > 0:
-                # here, we appended a mutation that was bigger than 1, so we need to
-                # not double count AAs in the sequence
-                last_mutation_excess -= 1
-            else:
-                output.append(aa)
-        return output
-
-    def get_variant_str(self, variant: Variant):
-        """Parse the protein sequence after the mutation has been applied.
-
-        Params
-        ------
-        variant : Variant
-            The variant to parse.
-        """
-        if variant.mutations == self:
-            # in this case we ran the check wehn we assigned it already, no need to
-            # do it again
-            pass
-        else:
-            self._check_validity(variant)
-        
-        aa_list = self._get_variant_base_list(variant)
-        # start with non insertions
-        for mutation in self.mutations:
-            if not mutation.is_insertion:
-                mutation._update_variant_list(aa_list)
-
-        # now do insertions
-        # mutation update list will add the mutation by looking at what is currently in
-        # the position and PREprending the mutation
-        # thus if multiple insertions happen at the same position, we need to go in reverse order
-        # we should have already checked that there are orders for these mutations
-        insertion_mutations = {}
-        for mutation in self.mutations:
-            if mutation.is_insertion:
-                if mutation.position not in insertion_mutations:
-                    insertion_mutations[mutation.position] = []
-                insertion_mutations[mutation.position].append(mutation)
-        for _, mutations in insertion_mutations.items():
-            mutations = sorted(mutations, key=lambda x: x.order)
-            for mutation in mutations[::-1]:
-                mutation._update_variant_list(aa_list)
-
-        output_seq = ''.join(aa_list)
-        output_seq = Mutation._remove_gaps(output_seq)
-        return output_seq
-=======
->>>>>>> 6afaac32
         
 
     
